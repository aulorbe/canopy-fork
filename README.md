# Canopy

**Canopy** is an open-source Retrieval Augmented Generation (RAG) framework and context engine built on top of the Pinecone vector database. Canopy enables you to quickly and easily experiment with and build applications using RAG. Start chatting with your documents or text data with a few simple commands.   

Canopy provides a configurable built-in server so you can effortlessly deploy a RAG-powered chat application to your existing chat UI or interface. Or you can build your own, custom RAG application using the Canopy lirbary. 

Canopy is desinged to be: 
* **Easy to implement:** Bring your text data in Parquet or JSONL format, and Canopy will handle the rest. Canopy makes it easy to incorporate RAG into your OpenAI chat applications. 
* **Reliable at scale:** Build fast, highly accurate GenAI applications that are production-ready and backed by Pinecone’s vector database. Seamlessly scale to billions of items with transarent, resource-based pricing. 
<<<<<<< HEAD
* **Open and flexible:** Fully open-source, Canopy is both modular and extensible. You can configure to choose the components you need, or extend any component with your own custom implementation. Easily incorporate it into existing OpenAI applications and connect Canopy to your preferred UI. 
* **Interactive and iterative:** Evaluate your RAG workflow with a CLI based chat tool. With a simple command in the Canopy CLI you can interactively chat with your text data and compare RAG vs. non-RAG workflows side-by-side to evaluate the results before scaling to production. 
=======
* **Open and flexible:** Fully open-source, Canopy is both modular and extensible. You can configure to choose the components you need, or extend any component with your own custom implementation.  
* **Interactive and iterative:** Evaluate your RAG workflow with a CLI based chat tool. With a simple command in the Canopy CLI you can interactively chat with your text data and compare RAG vs. non-RAG workflows side-by-side. 
>>>>>>> cc107b67

## RAG with Canopy

Learn how Canopy implemenets the full RAG workflow to prevent hallucinations and augment you LLM (via an OpenAI endpoint) with your own text data. 

![](.readme-content/rag_flow.png)

<details>
<summary><b>Chat Flow</b> (click to expand)
</summary>

1. User will promt a question to Canopy /chat/completions endpoint. 
2. canopy will use a language model to break down the questions into queries, sometimes, a single user ask may result in multiple knowledge queries. 
3. Canopy will encode and embed each query seperateley.
4. Canopy will query pinecone with the embedded queries and will fetch back K results for each. Canopy will determine how many results it needs to fetch based on the token budget set by the user 
5. Now canopy has all the external knowledge needed to answer the original question, Canopy will perform a _context building_ step to create an on-bugdet optimal context.
6. Canopy will generate a prompt combining general task information and the system message and sent the prompt+context to the language model. 
7. Canopy will decode the response from the language model and will return the response in the API response (or in streaming).

</details>

<details>
<summary><b>Context Flow</b> (click to expand)
</summary>

<ol type="I">
<li> User will call /context/upsert with Documents - each document with id, text, and optinally source and metadata </li>

<li> Canopy KnowledgeBase will process the documents and chunk ecah document in a structural and semantic way </li>

<li> Canopy KnowledgeBase will encode each chunk using one or more embedding models</li>

<li> Canopy KnowledgeBase will upsert the encoded chunks into Pinecone Index</li>

</ol>
</details>

## What's inside the box?

<<<<<<< HEAD
1. **Canopy Core Library** - Canopy includes 3 main components that are responsible for different parts of the RAG workflow:
    * **ChatEngine** - Exposes a chat interface to interact with your data. Given the history of chat messages, the `ChatEngine` formulates relevant queries to the `ContextEngine`, then uses the LLM to generate a knowledgeable response.
    * **ContextEngine**  - Performs the “retrieval” part of RAG. The `ContextEngine` utilizes the underlying `KnowledgeBase` to retrieve the most relevant documents, then formulates a coherent textual context to be used as a prompt for the LLM. 
    * **KnowledgeBase** - Manages your data for the RAG workflow. It automatically chunks and transforms your text data into text embeddings, storing them in a Pinecone vector database. Given a new textual query - the `KnowledgeBase` will retrieve the most relevant document chunks from the database. 


> more information about the Core Library usage can be found in the [Library Documentation](docs/library.md)

2. **Canopy Server** - a webservice that wraps the **Canopy Core** and exposes it as a REST API. The server is built on top of FastAPI, Uvicorn and Gunicorn and can be easily deployed in production. 
3. The server also comes with a built-in Swagger UI for easy testing and documentation. After you [start the server](#3-start-the-canopy-server), you can access the Swagger UI at `http://host:port/docs` (default: `http://localhost:8000/docs`)
=======
1. **Canopy Core Library** - The library has 3 components or classes that are responsible for different parts of the RAG workflow:
    * **ChatEngine** (_`/chat/completions`_) implements the full RAG workflow. It rewrites and transforms your queries into query embeddings before generating augmented search results (via the Context Engine) before returning them back to the end user. 
    * **ContextEngine** performs the “retrieval” part of RAG. The `ContextEngine` utilizes the underlying `KnowledgeBase` to retrieve the most relevant document chunks, then formulates a coherent textual context to augment the prompt for the LLM (via an OpenAI API endpoint). 

    * **KnowledgeBase** (_`/context/{upsert, delete}`) prepares your data for the RAG workflow. It automatically chunks and transforms your text data into text embeddings before upserting them into the Pinecone vector database. It also handles Delete operations.

> more information about the Core Library usage can be found in the [Library Documentation](docs/library.md)

2. **Canopy Service** - This is a webservice that wraps the **Canopy Core** library and exposes it as a REST API. The service is built on top of FastAPI, Uvicorn and Gunicorn and can be easily deployed in production. The service also comes with a built in Swagger UI for easy testing and documentation. After you [start the server](#3-start-the-canopy-service), you can access the Swagger UI at `http://host:port/docs` (default: `http://localhost:8000/docs`)
>>>>>>> cc107b67

 3. **Canopy CLI** - A built-in development tool that allows users to swiftly set up their own Canopy server and test its configuration.  
With just three CLI commands, you can create a new Canopy server, upload your documents to it, and then interact with the Chatbot using a built-in chat application directly from the terminal. The built-in chatbot also enables comparison of RAG-infused responses against a native LLM chatbot.

## Considerations

* Canopy is currently only compatiable with OpenAI API endpoints for both the embedding model and the LLM.  Rate limits and pricing set by OpenAI will apply. 

## Setup

0. set up a virtual environment (optional)
```bash
python3 -m venv canopy-env
source canopy-env/bin/activate
```
more about virtual environments [here](https://docs.python.org/3/tutorial/venv.html)

1. install the package
```bash
pip install pinecone-canopy
```

2. Set up the environment variables

```bash
export PINECONE_API_KEY="<PINECONE_API_KEY>"
export PINECONE_ENVIRONMENT="<PINECONE_ENVIRONMENT>"
export OPENAI_API_KEY="<OPENAI_API_KEY>"
export INDEX_NAME=<INDEX_NAME>
```

<details>
<summary><b><u>CLICK HERE</u></b> for more information about the environment variables 

<br /> 
</summary>

| Name                  | Description                                                                                                                 | How to get it?                                                                                                                                                               |
|-----------------------|-----------------------------------------------------------------------------------------------------------------------------|------------------------------------------------------------------------------------------------------------------------------------------------------------------------------|
| `PINECONE_API_KEY`    | The API key for Pinecone. Used to authenticate to Pinecone services to create indexes and to insert, delete and search data | Register or log into your Pinecone account in the [console](https://app.pinecone.io/). You can access your API key from the "API Keys" section in the sidebar of your dashboard |
| `PINECONE_ENVIRONMENT`| Determines the Pinecone service cloud environment of your index e.g `west1-gcp`, `us-east-1-aws`, etc                       | You can find the Pinecone environment next to the API key in [console](https://app.pinecone.io/)                                                                             |
| `OPENAI_API_KEY`      | API key for OpenAI. Used to authenticate to OpenAI's services for embedding and chat API                                    | You can find your OpenAI API key [here](https://platform.openai.com/account/api-keys). You might need to login or register to OpenAI services                                |
| `INDEX_NAME`          | Name of the Pinecone index Canopy will underlying work with                                                                  | You can choose any name as long as it follows Pinecone's [restrictions](https://support.pinecone.io/hc/en-us/articles/11729246212637-Are-there-restrictions-on-index-names-#:~:text=There%20are%20two%20main%20restrictions,and%20emojis%20are%20not%20supported.)                                                                                       |
| `CANOPY_CONFIG_FILE` | The path of a configuration yaml file to be used by the Canopy server. | Optional - if not provided, default configuration would be used |
</details>


3. Check that installation is successful and environment is set, run:
```bash
canopy
```

output should be similar to this:

```bash
Canopy: Ready

Usage: canopy [OPTIONS] COMMAND [ARGS]...
# rest of the help message
```

## Quickstart

In this quickstart, we will show you how to use the **Canopy** to build a simple question answering system using RAG (retrival augmented generation).

### 1. Create a new **Canopy** Index

As a one-time setup, Canopy needs to create and configure a new Pinecone index configured to work with Canopy. Just run:

```bash
canopy new
```

And follow the CLI instructions. The index that will be created will have a prefix `canopy--<INDEX_NAME>`.   
You only have to do this process once for every Canopy index you want to create.

> To learn more about Pinecone Indexes and how to manage them, please refer to the following guide: [Understanding indexes](https://docs.pinecone.io/docs/indexes)

### 2. Uploading data

You can load data into your Canopy Index using the command:

```bash
canopy upsert /path/to/data_directory

# or
canopy upsert /path/to/data_directory/file.parquet

# or
canopy upsert /path/to/data_directory/file.jsonl
```

Canopy supports files in `jsonl` or `parquet` format. The documents should have the following schema:

```
+----------+--------------+--------------+---------------+
| id(str)  | text(str)    | source       | metadata      |
|          |              | Optional[str]| Optional[dict]|
|----------+--------------+--------------+---------------|
| "id1"    | "some text"  | "some source"| {"key": "val"}|
+----------+--------------+--------------+---------------+
```

Follow the instructions in the CLI to upload your data.

### 3. Start the Canopy server

The canopy server exposes Canopy's functionality via a REST API. Namely, it allows you to upload documents, retrieve relevant docs for a given query, and chat with your data. The server exposes a `/chat.completion` endpoint that can be easily integrated with any chat application.
To start the server, run:

```bash
canopy start
```
Now, you should be prompted with the following standard Uvicorn message:
```
...

INFO:     Uvicorn running on http://0.0.0.0:8000 (Press CTRL+C to quit)
```
**That's it!** you can now start using the **Canopy** server with any chat application that supports a `/chat.completion` endpoint.

> _📝 NOTE:_
>
> The canopy start command will keep the terminal occupied. 
> If you want to run the server in the background, you can use the following command - **```nohup canopy start &```**
> However, this is not recommended.


### Stopping the server 
To stop the server, simply press `CTRL+C` in the terminal where you started it.

If you have started the server in the background, you can stop it by running:

```bash
canopy stop
```

## Evaluation chat tool

Canopy's CLI comes with a built-in chat app that allows you to interactively chat with your text data and compare RAG vs. non-RAG workflows side-by-side to evaluate the results

In a new terminal window, set the [required environment variables](#setup) then run:

```bash 
canopy chat
```

This will open a chat interface in your terminal. You can ask questions and the RAG-infused chatbot will try to answer them using the data you uploaded.

To compare the chat response with and without RAG use the `--no-rag` flag

```bash
canopy chat --no-rag
```

This will open a similar chat interface window, but will show both the RAG and non-RAG responses side-by-side.


## Advanced usage

### Migrating existing OpenAI application to **Canopy**

If you already have an application that uses the OpenAI API, you can migrate it to **Canopy** by simply changing the API endpoint to `http://host:port/context` as follows:

```python
import openai

openai.api_base = "http://host:port/"

# now you can use the OpenAI API as usual
```

or without global state change:

```python
import openai

openai_response = openai.Completion.create(..., api_base="http://host:port/")
```

### Running Canopy server in production

Canopy is using FastAPI as the web framework and Uvicorn as the ASGI server. It is recommended to use Gunicorn as the production server, mainly because it supports multiple worker processes and can handle multiple requests in parallel, more details can be found [here](https://www.uvicorn.org/deployment/#using-a-process-manager).

To run the canopy server for production, please run:

```bash
gunicorn canopy_cli.app:app --worker-class uvicorn.workers.UvicornWorker --bind 0.0.0.0:8000 --workers <number of desired worker processes>
```

The server interacts with services like Pinecone and OpenAI using your own authentication credentials. When deploying the server on a public web hosting provider, it is recommended to enable an authentication mechanism, so that your server would only take requests from authenticated users.<|MERGE_RESOLUTION|>--- conflicted
+++ resolved
@@ -7,13 +7,8 @@
 Canopy is desinged to be: 
 * **Easy to implement:** Bring your text data in Parquet or JSONL format, and Canopy will handle the rest. Canopy makes it easy to incorporate RAG into your OpenAI chat applications. 
 * **Reliable at scale:** Build fast, highly accurate GenAI applications that are production-ready and backed by Pinecone’s vector database. Seamlessly scale to billions of items with transarent, resource-based pricing. 
-<<<<<<< HEAD
-* **Open and flexible:** Fully open-source, Canopy is both modular and extensible. You can configure to choose the components you need, or extend any component with your own custom implementation. Easily incorporate it into existing OpenAI applications and connect Canopy to your preferred UI. 
-* **Interactive and iterative:** Evaluate your RAG workflow with a CLI based chat tool. With a simple command in the Canopy CLI you can interactively chat with your text data and compare RAG vs. non-RAG workflows side-by-side to evaluate the results before scaling to production. 
-=======
 * **Open and flexible:** Fully open-source, Canopy is both modular and extensible. You can configure to choose the components you need, or extend any component with your own custom implementation.  
 * **Interactive and iterative:** Evaluate your RAG workflow with a CLI based chat tool. With a simple command in the Canopy CLI you can interactively chat with your text data and compare RAG vs. non-RAG workflows side-by-side. 
->>>>>>> cc107b67
 
 ## RAG with Canopy
 
@@ -53,8 +48,7 @@
 
 ## What's inside the box?
 
-<<<<<<< HEAD
-1. **Canopy Core Library** - Canopy includes 3 main components that are responsible for different parts of the RAG workflow:
+1. **Canopy Core Library** - The library has 3 main classes that are responsible for different parts of the RAG workflow:
     * **ChatEngine** - Exposes a chat interface to interact with your data. Given the history of chat messages, the `ChatEngine` formulates relevant queries to the `ContextEngine`, then uses the LLM to generate a knowledgeable response.
     * **ContextEngine**  - Performs the “retrieval” part of RAG. The `ContextEngine` utilizes the underlying `KnowledgeBase` to retrieve the most relevant documents, then formulates a coherent textual context to be used as a prompt for the LLM. 
     * **KnowledgeBase** - Manages your data for the RAG workflow. It automatically chunks and transforms your text data into text embeddings, storing them in a Pinecone vector database. Given a new textual query - the `KnowledgeBase` will retrieve the most relevant document chunks from the database. 
@@ -62,19 +56,8 @@
 
 > more information about the Core Library usage can be found in the [Library Documentation](docs/library.md)
 
-2. **Canopy Server** - a webservice that wraps the **Canopy Core** and exposes it as a REST API. The server is built on top of FastAPI, Uvicorn and Gunicorn and can be easily deployed in production. 
-3. The server also comes with a built-in Swagger UI for easy testing and documentation. After you [start the server](#3-start-the-canopy-server), you can access the Swagger UI at `http://host:port/docs` (default: `http://localhost:8000/docs`)
-=======
-1. **Canopy Core Library** - The library has 3 components or classes that are responsible for different parts of the RAG workflow:
-    * **ChatEngine** (_`/chat/completions`_) implements the full RAG workflow. It rewrites and transforms your queries into query embeddings before generating augmented search results (via the Context Engine) before returning them back to the end user. 
-    * **ContextEngine** performs the “retrieval” part of RAG. The `ContextEngine` utilizes the underlying `KnowledgeBase` to retrieve the most relevant document chunks, then formulates a coherent textual context to augment the prompt for the LLM (via an OpenAI API endpoint). 
-
-    * **KnowledgeBase** (_`/context/{upsert, delete}`) prepares your data for the RAG workflow. It automatically chunks and transforms your text data into text embeddings before upserting them into the Pinecone vector database. It also handles Delete operations.
-
-> more information about the Core Library usage can be found in the [Library Documentation](docs/library.md)
-
-2. **Canopy Service** - This is a webservice that wraps the **Canopy Core** library and exposes it as a REST API. The service is built on top of FastAPI, Uvicorn and Gunicorn and can be easily deployed in production. The service also comes with a built in Swagger UI for easy testing and documentation. After you [start the server](#3-start-the-canopy-service), you can access the Swagger UI at `http://host:port/docs` (default: `http://localhost:8000/docs`)
->>>>>>> cc107b67
+2. **Canopy Server** - This is a webservice that wraps the **Canopy Core** library and exposes it as a REST API. The server is built on top of FastAPI, Uvicorn and Gunicorn and can be easily deployed in production. 
+The server also comes with a built-in Swagger UI for easy testing and documentation. After you [start the server](#3-start-the-canopy-server), you can access the Swagger UI at `http://host:port/docs` (default: `http://localhost:8000/docs`)
 
  3. **Canopy CLI** - A built-in development tool that allows users to swiftly set up their own Canopy server and test its configuration.  
 With just three CLI commands, you can create a new Canopy server, upload your documents to it, and then interact with the Chatbot using a built-in chat application directly from the terminal. The built-in chatbot also enables comparison of RAG-infused responses against a native LLM chatbot.
