--- conflicted
+++ resolved
@@ -52,14 +52,8 @@
         raise CLIError(msg)
 
     except requests.exceptions.HTTPError as e:
-<<<<<<< HEAD
-        res = e.response
-        if res:
-            error = res.json().get("detail", None) or res.text
-=======
         if e.response is not None:
             error = e.response.json().get("detail", None) or e.response.text
->>>>>>> cba6c73d
         else:
             error = str(e)
         msg = (
