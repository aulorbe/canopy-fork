--- conflicted
+++ resolved
@@ -1,11 +1,7 @@
 import os
-<<<<<<< HEAD
 import signal
 import subprocess
-from typing import Dict, Any, Optional
-=======
-from typing import List, Optional
->>>>>>> 0e83e428
+from typing import Dict, Any, Optional, List
 
 import click
 import time
@@ -209,25 +205,19 @@
 )
 @click.option("--batch-size", default=10,
               help="Number of documents to upload in each batch. Defaults to 10.")
-<<<<<<< HEAD
-@click.option("--stop-on-error/--no-stop-on-error", default=True,
-              help="Whether to stop when the first error arises. Defaults to True.")
+@click.option("--allow-failures/--dont-allow-failures", default=False,
+              help="On default, the upsert process will stop if any document fails to "
+                   "be uploaded. "
+                   "When set to True, the upsert process will continue on failure, as "
+                   "long as less than 10% of the documents have failed to be uploaded.")
 @click.option("--config", "-c", default=None,
               help="Path to a resin config file. Optional, otherwise configuration "
                    "defaults will be used.")
 def upsert(index_name: str,
            data_path: str,
            batch_size: int,
-           stop_on_error: bool,
+           allow_failures: bool,
            config: Optional[str]):
-=======
-@click.option("--allow-failures/--dont-allow-failures", default=False,
-              help="On default, the upsert process will stop if any document fails to "
-                   "be uploaded. "
-                   "When set to True, the upsert process will continue on failure, as "
-                   "long as less than 10% of the documents have failed to be uploaded.")
-def upsert(index_name: str, data_path: str, batch_size: int, allow_failures: bool):
->>>>>>> 0e83e428
     if index_name is None:
         msg = (
             "No index name provided. Please set --index-name or INDEX_NAME environment "
