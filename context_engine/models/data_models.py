--- conflicted
+++ resolved
@@ -1,10 +1,6 @@
-<<<<<<< HEAD
 from enum import Enum
-from typing import Optional, List, Union, Iterable, Dict, Sequence
-=======
 from abc import ABC, abstractmethod
-from typing import Optional, List, Union, Dict, Sequence
->>>>>>> da3a3a3a
+from typing import Optional, List, Union, Dict, Sequence, Iterable
 
 from pydantic import BaseModel, Field
 
