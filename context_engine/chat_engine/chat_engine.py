--- conflicted
+++ resolved
@@ -6,12 +6,8 @@
 from context_engine.chat_engine.query_generator import (QueryGenerator,
                                                         FunctionCallingQueryGenerator, )
 from context_engine.context_engine import ContextEngine
-<<<<<<< HEAD
-from context_engine.knoweldge_base.tokenizer.base import Tokenizer
-=======
 from context_engine.chat_engine.query_generator import QueryGenerator
-from context_engine.knoweldge_base.tokenizer.tokenizer import Tokenizer
->>>>>>> 57f38471
+from context_engine.knoweldge_base.tokenizer import Tokenizer
 from context_engine.llm import BaseLLM
 from context_engine.llm.models import ModelParams, SystemMessage
 from context_engine.models.api_models import StreamingChatResponse, ChatResponse
