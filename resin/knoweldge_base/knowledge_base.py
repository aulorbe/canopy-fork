import os
from copy import deepcopy
from datetime import datetime
import time
from typing import List, Optional
import pandas as pd
from pinecone import list_indexes, delete_index, create_index, init \
    as pinecone_init, whoami as pinecone_whoami

try:
    from pinecone import GRPCIndex as Index
except ImportError:
    from pinecone import Index

from pinecone_datasets import Dataset
from pinecone_datasets import DenseModelMetadata, DatasetMetadata

from resin.knoweldge_base.base import BaseKnowledgeBase
from resin.knoweldge_base.chunker import Chunker, MarkdownChunker
from resin.knoweldge_base.record_encoder import (RecordEncoder,
                                                 OpenAIRecordEncoder)
from resin.knoweldge_base.models import (KBQueryResult, KBQuery, QueryResult,
                                         KBDocChunkWithScore, DocumentWithScore)
from resin.knoweldge_base.reranker import Reranker, TransparentReranker
from resin.models.data_models import Query, Document


INDEX_NAME_PREFIX = "resin--"
TIMEOUT_INDEX_CREATE = 300
TIMEOUT_INDEX_PROVISION = 30
INDEX_PROVISION_TIME_INTERVAL = 3
RESERVED_METADATA_KEYS = {"document_id", "text", "source"}

DELETE_STARTER_BATCH_SIZE = 30

DELETE_STARTER_CHUNKS_PER_DOC = 32


class KnowledgeBase(BaseKnowledgeBase):
    DEFAULT_RECORD_ENCODER = OpenAIRecordEncoder
    DEFAULT_CHUNKER = MarkdownChunker
    DEFAULT_RERANKER = TransparentReranker

    def __init__(self,
                 index_name: str,
                 *,
                 record_encoder: Optional[RecordEncoder] = None,
                 chunker: Optional[Chunker] = None,
                 reranker: Optional[Reranker] = None,
                 default_top_k: int = 5,
                 index_params: Optional[dict] = None,
                 ):
        if default_top_k < 1:
            raise ValueError("default_top_k must be greater than 0")

        self._index_name = self._get_full_index_name(index_name)
        self._default_top_k = default_top_k
        self._encoder = record_encoder if record_encoder is not None else self.DEFAULT_RECORD_ENCODER()  # noqa: E501
        self._chunker = chunker if chunker is not None else self.DEFAULT_CHUNKER()
        self._reranker = reranker if reranker is not None else self.DEFAULT_RERANKER()

        self._index: Optional[Index] = None
        self._index_params = index_params

    @staticmethod
    def _connect_pinecone():
        try:
            pinecone_init()
            pinecone_whoami()
        except Exception as e:
            raise RuntimeError("Failed to connect to Pinecone. "
                               "Please check your credentials and try again") from e

    def _connect_index(self,
                       connect_pinecone: bool = True
                       ) -> Index:
        if connect_pinecone:
            self._connect_pinecone()

        if self.index_name not in list_indexes():
            raise RuntimeError(
                f"The index {self.index_name} does not exist or was deleted. "
                "Please create it by calling knowledge_base.create_resin_index() or "
                "running the `resin new` command"
            )

        try:
            index = Index(index_name=self.index_name)
        except Exception as e:
            raise RuntimeError(
                f"Unexpected error while connecting to index {self.index_name}. "
                f"Please check your credentials and try again."
            ) from e
        return index

    @property
    def _connection_error_msg(self) -> str:
        return (
            f"KnowledgeBase is not connected to index {self.index_name}, "
            f"Please call knowledge_base.connect(). "
        )

    def connect(self) -> None:
        if self._index is None:
            self._index = self._connect_index()
        self.verify_index_connection()

    def verify_index_connection(self) -> None:
        if self._index is None:
            raise RuntimeError(self._connection_error_msg)

        try:
            self._index.describe_index_stats()
        except Exception as e:
            raise RuntimeError(
                "The index did not respond. Please check your credentials and try again"
            ) from e

    def create_resin_index(self,
                           indexed_fields: Optional[List[str]] = None,
                           dimension: Optional[int] = None,
                           index_params: Optional[dict] = None
                           ):
        # validate inputs
        if indexed_fields is None:
            indexed_fields = ['document_id']
        elif "document_id" not in indexed_fields:
            indexed_fields.append('document_id')

        if 'text' in indexed_fields:
            raise ValueError("The 'text' field cannot be used for metadata filtering. "
                             "Please remove it from indexed_fields")

        if dimension is None:
            if self._encoder.dimension is not None:
                dimension = self._encoder.dimension
            else:
                raise ValueError("Could not infer dimension from encoder. "
                                 "Please provide the vectors' dimension")

        # connect to pinecone and create index
        self._connect_pinecone()

        if self.index_name in list_indexes():
            raise RuntimeError(
                f"Index {self.index_name} already exists. "
                "If you wish to delete it, use `delete_index()`. "
            )

        # create index
        index_params = index_params or self._index_params or {}
        try:
            create_index(name=self.index_name,
                         dimension=dimension,
                         metadata_config={
                             'indexed': indexed_fields
                         },
                         timeout=TIMEOUT_INDEX_CREATE,
                         **index_params)
        except Exception as e:
            raise RuntimeError(
                f"Unexpected error while creating index {self.index_name}."
                f"Please try again."
            ) from e

        # wait for index to be provisioned
        self._wait_for_index_provision()

    def _wait_for_index_provision(self):
        start_time = time.time()
        while True:
            try:
                self._index = self._connect_index(connect_pinecone=False)
                break
            except RuntimeError:
                pass

            time_passed = time.time() - start_time
            if time_passed > TIMEOUT_INDEX_PROVISION:
                raise RuntimeError(
                    f"Index {self.index_name} failed to provision "
                    f"for {time_passed} seconds."
                    f"Please try creating KnowledgeBase again in a few minutes."
                )
            time.sleep(INDEX_PROVISION_TIME_INTERVAL)

    @staticmethod
    def _get_full_index_name(index_name: str) -> str:
        if index_name.startswith(INDEX_NAME_PREFIX):
            return index_name
        else:
            return INDEX_NAME_PREFIX + index_name

    @property
    def index_name(self) -> str:
        return self._index_name

    def delete_index(self):
        if self._index is None:
            raise RuntimeError(self._connection_error_msg)
        delete_index(self._index_name)
        self._index = None

    def query(self,
              queries: List[Query],
              global_metadata_filter: Optional[dict] = None
              ) -> List[QueryResult]:
        if self._index is None:
            raise RuntimeError(self._connection_error_msg)

        queries = self._encoder.encode_queries(queries)
        results = [self._query_index(q, global_metadata_filter) for q in queries]
        results = self._reranker.rerank(results)

        return [
            QueryResult(
                query=r.query,
                documents=[
                    DocumentWithScore(
                        **d.dict(exclude={
                            'values', 'sparse_values', 'document_id'
                        })
                    )
                    for d in r.documents
                ]
            ) for r in results
        ]

    def _query_index(self,
                     query: KBQuery,
                     global_metadata_filter: Optional[dict]) -> KBQueryResult:
        if self._index is None:
            raise RuntimeError(self._connection_error_msg)

        metadata_filter = deepcopy(query.metadata_filter)
        if global_metadata_filter is not None:
            if metadata_filter is None:
                metadata_filter = {}
            metadata_filter.update(global_metadata_filter)
        top_k = query.top_k if query.top_k else self._default_top_k

        result = self._index.query(vector=query.values,
                                   sparse_vector=query.sparse_values,
                                   top_k=top_k,
                                   namespace=query.namespace,
                                   metadata_filter=metadata_filter,
                                   include_metadata=True,
                                   **query.query_params)
        documents: List[KBDocChunkWithScore] = []
        for match in result['matches']:
            metadata = match['metadata']
            text = metadata.pop('text')
            document_id = metadata.pop('document_id')
            documents.append(
                KBDocChunkWithScore(id=match['id'],
                                    text=text,
                                    document_id=document_id,
                                    score=match['score'],
                                    source=metadata.pop('source', ''),
                                    metadata=metadata)
            )
        return KBQueryResult(query=query.text, documents=documents)

    def upsert(self,
               documents: List[Document],
               namespace: str = "",
               batch_size: int = 100):
        if self._index is None:
            raise RuntimeError(self._connection_error_msg)

        for doc in documents:
            metadata_keys = set(doc.metadata.keys())
            forbidden_keys = metadata_keys.intersection(RESERVED_METADATA_KEYS)
            if forbidden_keys:
                raise ValueError(
                    f"Document with id {doc.id} contains reserved metadata keys: "
                    f"{forbidden_keys}. Please remove them and try again."
                )

        chunks = self._chunker.chunk_documents(documents)
        encoded_chunks = self._encoder.encode_documents(chunks)

        encoder_name = self._encoder.__class__.__name__

        dataset_metadata = DatasetMetadata(name=self._index_name,
                                           created_at=str(datetime.now()),
                                           documents=len(chunks),
                                           dense_model=DenseModelMetadata(
                                               name=encoder_name,
                                               dimension=self._encoder.dimension),
                                           queries=0)

        dataset = Dataset.from_pandas(
            pd.DataFrame.from_records([c.to_db_record() for c in encoded_chunks]),
            metadata=dataset_metadata
        )

        # The upsert operation may update documents which may already exist
        # int the index, as many individual chunks.
        # As the process of chunking might have changed
        # the number of chunks per document,
        # we need to delete all existing chunks
        # belonging to the same documents before upserting the new ones.
        # we currently don't delete documents before upsert in starter env
        if not self._is_starter_env():
            self.delete(document_ids=[doc.id for doc in documents],
                        namespace=namespace)

        # Upsert to Pinecone index
        dataset.to_pinecone_index(self._index_name,
                                  namespace=namespace,
                                  should_create_index=False)

<<<<<<< HEAD
=======
    def upsert_dataframe(self,
                         df: pd.DataFrame,
                         namespace: str = "",
                         batch_size: int = 100):
        if self._index is None:
            raise RuntimeError(self._connection_error_msg)

        documents = self._df_to_documents(df)

        self.upsert(documents, namespace=namespace, batch_size=batch_size)

>>>>>>> 1ec5e90c
    def delete(self,
               document_ids: List[str],
               namespace: str = "") -> None:
        if self._index is None:
            raise RuntimeError(self._connection_error_msg)

        if self._is_starter_env():
            for i in range(0, len(document_ids), DELETE_STARTER_BATCH_SIZE):
                doc_ids_chunk = document_ids[i:i + DELETE_STARTER_BATCH_SIZE]
                chunked_ids = [f"{doc_id}_{i}"
                               for doc_id in doc_ids_chunk
                               for i in range(DELETE_STARTER_CHUNKS_PER_DOC)]
                try:
                    self._index.delete(ids=chunked_ids,
                                       namespace=namespace)
                except Exception as e:
                    raise RuntimeError(
                        f"Failed to delete document ids: {document_ids[i:]}"
                        f"Please try again."
                    ) from e
        else:
            self._index.delete(
                filter={"document_id": {"$in": document_ids}},
                namespace=namespace
            )

    @staticmethod
    def _is_starter_env():
        starter_env_suffixes = ("starter", "stage-gcp-0")
        return os.getenv("PINECONE_ENVIRONMENT").lower().endswith(starter_env_suffixes)

    async def aquery(self,
                     queries: List[Query],
                     global_metadata_filter: Optional[dict] = None
                     ) -> List[QueryResult]:
        raise NotImplementedError()

    async def aupsert(self,
                      documents: List[Document],
                      namespace: str = "") -> None:
        raise NotImplementedError()

    async def adelete(self,
                      document_ids: List[str],
                      namespace: str = "") -> None:
        raise NotImplementedError()<|MERGE_RESOLUTION|>--- conflicted
+++ resolved
@@ -311,20 +311,6 @@
                                   namespace=namespace,
                                   should_create_index=False)
 
-<<<<<<< HEAD
-=======
-    def upsert_dataframe(self,
-                         df: pd.DataFrame,
-                         namespace: str = "",
-                         batch_size: int = 100):
-        if self._index is None:
-            raise RuntimeError(self._connection_error_msg)
-
-        documents = self._df_to_documents(df)
-
-        self.upsert(documents, namespace=namespace, batch_size=batch_size)
-
->>>>>>> 1ec5e90c
     def delete(self,
                document_ids: List[str],
                namespace: str = "") -> None:
