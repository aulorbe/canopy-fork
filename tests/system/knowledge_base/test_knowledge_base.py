--- conflicted
+++ resolved
@@ -3,6 +3,7 @@
 import numpy as np
 import pandas as pd
 from dotenv import load_dotenv
+from datetime import datetime
 from context_engine.knoweldge_base import KnowledgeBase
 from context_engine.knoweldge_base.knowledge_base import INDEX_NAME_PREFIX
 from context_engine.knoweldge_base.models import DocumentWithScore
@@ -15,255 +16,205 @@
 
 
 @pytest.mark.xdist_group(name="group1")
-class TestKnowledgeBase:
-
-    INDEX_NAME = "kb-integration-test"
-    FULL_INDEX_NAME = "context-engine-kb-integration-test"
-
-    @staticmethod
-    @pytest.fixture(scope="class")
-    def chunker():
-        return StubChunker(num_chunks_per_doc=2)
-
-    @staticmethod
-    @pytest.fixture(scope="class")
-    def encoder():
-        return StubRecordEncoder(
-            StubDenseEncoder(dimension=3))
-
-    @staticmethod
-    @pytest.fixture(scope="class", autouse=True)
-<<<<<<< HEAD
-    def knowledge_base(chunker, encoder):
-=======
-    def knowledge_base(testrun_uid, chunker, encoder):
-        kb = KnowledgeBase(index_name_suffix=f"kb-integration-test-{testrun_uid[-6:]}",
-                           encoder=encoder,
-                           chunker=chunker)
->>>>>>> f8854a3b
-        pinecone.init()
-        if TestKnowledgeBase.FULL_INDEX_NAME in pinecone.list_indexes():
-            pinecone.delete_index(TestKnowledgeBase.FULL_INDEX_NAME)
-
-        KnowledgeBase.create_with_new_index(index_name=TestKnowledgeBase.INDEX_NAME,
-                                            encoder=encoder,
-                                            chunker=chunker)
-
-        kb = KnowledgeBase(index_name=TestKnowledgeBase.INDEX_NAME,
-                           encoder=encoder,
-                           chunker=chunker)
-        return kb
-
-    @staticmethod
-    @pytest.fixture(scope="class", autouse=True)
-    def teardown_knowledge_base(knowledge_base):
-        yield
-
-        index_name = knowledge_base._index_name
-
-        pinecone.init()
-        if index_name in pinecone.list_indexes():
-            pinecone.delete_index(index_name)
-
-    @staticmethod
-    @pytest.fixture
-    def documents():
-        return [Document(id=f"doc_{i}",
-                         text=f"Sample document {i}",
-                         metadata={"test": i})
-                for i in range(5)]
-
-    @staticmethod
-    @pytest.fixture
-    def encoded_chunks(documents, chunker, encoder):
-        chunks = chunker.chunk_documents(documents)
-        return encoder.encode_documents(chunks)
-
-    @staticmethod
-    def test_create_index(knowledge_base):
-        index_name = knowledge_base._index_name
-        assert index_name in pinecone.list_indexes()
-<<<<<<< HEAD
-        assert index_name == TestKnowledgeBase.FULL_INDEX_NAME
-        assert knowledge_base._index.describe_index_stats()
-
-    @staticmethod
-=======
-        assert knowledge_base._index.describe_index_stats()
-
-    @staticmethod
-    def test_connect_connected_kb(knowledge_base):
-        knowledge_base.connect()
-        assert knowledge_base._index.describe_index_stats()
-
-    @staticmethod
-    def test_connect_force_connected_kb(knowledge_base):
-        knowledge_base.connect(force=True)
-        assert knowledge_base._index.describe_index_stats()
-
-    @staticmethod
-    def test_connect_unconnected_kb_index_exist(knowledge_base):
-        index_name = knowledge_base._index_name
-        kb = KnowledgeBase(index_name_suffix=index_name,
-                           encoder=StubRecordEncoder(
-                               StubDenseEncoder(dimension=3)),
-                           chunker=StubChunker())
-        kb.connect()
-        assert kb._index.describe_index_stats()
-        stripped_index_name = index_name.rstrip(INDEX_NAME_PREFIX)
-        kb = KnowledgeBase(index_name_suffix=stripped_index_name,
-                           encoder=StubRecordEncoder(
-                               StubDenseEncoder(dimension=3)),
-                           chunker=StubChunker())
-        kb.connect()
-        assert kb._index.describe_index_stats()
-
-    @staticmethod
-    def test_connect_unconnected_kb_index_not_exist_raise():
-        kb = KnowledgeBase(index_name_suffix="not-exist",
-                           encoder=StubRecordEncoder(
-                               StubDenseEncoder(dimension=3)),
-                           chunker=StubChunker())
-        with pytest.raises(RuntimeError):
-            kb.connect()
-
-    @staticmethod
->>>>>>> f8854a3b
-    def test_upsert(knowledge_base, documents, encoded_chunks):
-        knowledge_base.upsert(documents)
-
-        assert TestKnowledgeBase.total_vectors_in_index(
-            knowledge_base) == len(encoded_chunks)
-        TestKnowledgeBase.assert_chunks_in_index(
-            knowledge_base, encoded_chunks)
-
-    @staticmethod
-    def test_upsert_dataframe(knowledge_base, documents, chunker, encoder):
-        for doc in documents:
-            doc.id = doc.id + "_df"
-            doc.text = doc.text + " of df"
-
-        vec_before = TestKnowledgeBase.total_vectors_in_index(knowledge_base)
-
-        df = pd.DataFrame([{"id": doc.id, "text": doc.text, "metadata": doc.metadata}
-                           for doc in documents])
-        knowledge_base.upsert_dataframe(df)
-
-        chunks = chunker.chunk_documents(documents)
-        encoded_chunks = encoder.encode_documents(chunks)
-
-        vec_after = TestKnowledgeBase.total_vectors_in_index(knowledge_base)
-
-        assert vec_after - vec_before == len(encoded_chunks)
-        TestKnowledgeBase.assert_chunks_in_index(
-            knowledge_base, encoded_chunks)
-
-    @staticmethod
-    def test_query(knowledge_base, encoded_chunks):
-        queries = [Query(text=encoded_chunks[0].text),
-                   Query(text=encoded_chunks[1].text, top_k=2)]
-        query_results = knowledge_base.query(queries)
-
-        assert len(query_results) == 2
-
-        expected_top_k = [10, 2]
-        expected_first_results = [DocumentWithScore(id=chunk.id,
-                                                    text=chunk.text,
-                                                    metadata=chunk.metadata,
-                                                    score=1.0)
-                                  for chunk in encoded_chunks[:2]]
-        for i, q_res in enumerate(query_results):
-            assert queries[i].text == q_res.query
-            assert len(q_res.documents) == expected_top_k[i]
-            q_res.documents[0].score = round(q_res.documents[0].score, 6)
-            assert q_res.documents[0] == expected_first_results[i]
-
-    @staticmethod
-    def test_delete_documents(knowledge_base, encoded_chunks):
-        chunk_ids = [chunk.id for chunk in encoded_chunks[-4:]]
-        doc_ids = set(doc.document_id for doc in encoded_chunks[-4:])
-
-        fetch_result = knowledge_base._index.fetch(chunk_ids)
-        assert len(fetch_result["vectors"]) == len(chunk_ids)
-
-        TestKnowledgeBase.assert_ids_in_index(knowledge_base, chunk_ids)
-
-        before_vector_cnt = TestKnowledgeBase.total_vectors_in_index(
-            knowledge_base)
-
-        knowledge_base.delete(document_ids=list(doc_ids))
-
-        after_vector_cnt = TestKnowledgeBase.total_vectors_in_index(
-            knowledge_base)
-
-        assert before_vector_cnt - after_vector_cnt == len(chunk_ids)
-
-        TestKnowledgeBase.assert_ids_not_in_index(knowledge_base, chunk_ids)
-
-    @staticmethod
-    def test_update_documents(encoder, documents, encoded_chunks, knowledge_base):
-        index_name = knowledge_base._index_name
-
-        # chunker/kb that produces less chunks per doc
-        chunker = StubChunker(num_chunks_per_doc=1)
-<<<<<<< HEAD
-        kb = KnowledgeBase(index_name=TestKnowledgeBase.INDEX_NAME,
-=======
-        kb = KnowledgeBase(index_name_suffix=index_name,
->>>>>>> f8854a3b
-                           encoder=encoder,
-                           chunker=chunker)
-        docs = documents[:2]
-        doc_ids = [doc.id for doc in docs]
-        chunk_ids = [chunk.id for chunk in encoded_chunks
-                     if chunk.document_id in doc_ids]
-
-        TestKnowledgeBase.assert_ids_in_index(kb, chunk_ids)
-
-        kb.upsert(docs)
-
-        updated_chunks = chunker.chunk_documents(docs)
-        expected_chunks = [chunk.id for chunk in updated_chunks]
-        TestKnowledgeBase.assert_ids_in_index(kb, expected_chunks)
-
-        unexpected_chunks = [c_id for c_id in chunk_ids
-                             if c_id not in expected_chunks]
-        assert len(unexpected_chunks) > 0, "bug in the test itself"
-        TestKnowledgeBase.assert_ids_not_in_index(kb, unexpected_chunks)
-
-    @staticmethod
-    def test_delete_index(knowledge_base):
-        knowledge_base.delete_index()
-
-        assert knowledge_base._index_name not in pinecone.list_indexes()
-        assert knowledge_base._index is None
-        with pytest.raises(RuntimeError) as e:
-            knowledge_base.delete(["doc_0"])
-
-        assert "index was deleted." in str(e.value)
-
-    @staticmethod
-    def total_vectors_in_index(knowledge_base):
-        return knowledge_base._index.describe_index_stats().total_vector_count
-
-    @staticmethod
-    def assert_chunks_in_index(knowledge_base, encoded_chunks):
-        ids = [c.id for c in encoded_chunks]
-        fetch_result = knowledge_base._index.fetch(ids=ids)["vectors"]
-        for chunk in encoded_chunks:
-            assert chunk.id in fetch_result
-            assert np.allclose(fetch_result[chunk.id].values,
-                               np.array(chunk.values, dtype=np.float32),
-                               atol=1e-8)
-            assert fetch_result[chunk.id].metadata["text"] == chunk.text
-            assert fetch_result[chunk.id].metadata["document_id"] == chunk.document_id
-
-    @staticmethod
-    def assert_ids_in_index(knowledge_base, ids):
-        fetch_result = knowledge_base._index.fetch(ids=ids)["vectors"]
-        assert len(fetch_result) == len(ids)
-
-    @staticmethod
-    def assert_ids_not_in_index(knowledge_base, ids):
-        fetch_result = knowledge_base._index.fetch(ids=ids)["vectors"]
-        assert len(fetch_result) == 0+@pytest.fixture(scope="session")
+def index_name(testrun_uid):
+    today = datetime.today().strftime("%Y-%m-%d")
+    return f"test-kb-{testrun_uid[-6:]}-{today}"
+
+
+@pytest.fixture(scope="session")
+def index_full_name(index_name):
+    return INDEX_NAME_PREFIX + index_name
+
+
+@pytest.fixture(scope="session")
+def chunker():
+    return StubChunker(num_chunks_per_doc=2)
+
+
+@pytest.fixture(scope="session")
+def encoder():
+    return StubRecordEncoder(
+        StubDenseEncoder(dimension=3))
+
+
+@pytest.fixture(scope="session", autouse=True)
+def knowledge_base(index_full_name, index_name, chunker, encoder):
+    pinecone.init()
+    if index_full_name in pinecone.list_indexes():
+        pinecone.delete_index(index_full_name)
+
+    KnowledgeBase.create_with_new_index(index_name=index_name,
+                                        encoder=encoder,
+                                        chunker=chunker)
+
+    kb = KnowledgeBase(index_name=index_name,
+                       encoder=encoder,
+                       chunker=chunker)
+
+    return kb
+
+
+def total_vectors_in_index(knowledge_base):
+    return knowledge_base._index.describe_index_stats().total_vector_count
+
+
+def assert_chunks_in_index(knowledge_base, encoded_chunks):
+    ids = [c.id for c in encoded_chunks]
+    fetch_result = knowledge_base._index.fetch(ids=ids)["vectors"]
+    for chunk in encoded_chunks:
+        assert chunk.id in fetch_result
+        assert np.allclose(fetch_result[chunk.id].values,
+                           np.array(chunk.values, dtype=np.float32),
+                           atol=1e-8)
+        assert fetch_result[chunk.id].metadata["text"] == chunk.text
+        assert fetch_result[chunk.id].metadata["document_id"] == chunk.document_id
+
+
+def assert_ids_in_index(knowledge_base, ids):
+    fetch_result = knowledge_base._index.fetch(ids=ids)["vectors"]
+    assert len(fetch_result) == len(ids)
+
+
+def assert_ids_not_in_index(knowledge_base, ids):
+    fetch_result = knowledge_base._index.fetch(ids=ids)["vectors"]
+    assert len(fetch_result) == 0
+
+
+@pytest.fixture(scope="session", autouse=True)
+def teardown_knowledge_base(knowledge_base):
+    yield
+
+    index_name = knowledge_base._index_name
+
+    pinecone.init()
+    if index_name in pinecone.list_indexes():
+        pinecone.delete_index(index_name)
+
+
+@pytest.fixture
+def documents():
+    return [Document(id=f"doc_{i}",
+                     text=f"Sample document {i}",
+                     metadata={"test": i})
+            for i in range(5)]
+
+
+@pytest.fixture
+def encoded_chunks(documents, chunker, encoder):
+    chunks = chunker.chunk_documents(documents)
+    return encoder.encode_documents(chunks)
+
+
+def test_create_index(index_full_name, knowledge_base):
+    assert knowledge_base.index_name == index_full_name
+    assert index_full_name in pinecone.list_indexes()
+    assert index_full_name == index_full_name
+    assert knowledge_base._index.describe_index_stats()
+
+
+def test_upsert(knowledge_base, documents, encoded_chunks):
+    knowledge_base.upsert(documents)
+
+    assert total_vectors_in_index(
+        knowledge_base) == len(encoded_chunks)
+    assert_chunks_in_index(knowledge_base, encoded_chunks)
+
+
+def test_upsert_dataframe(knowledge_base, documents, chunker, encoder):
+    for doc in documents:
+        doc.id = doc.id + "_df"
+        doc.text = doc.text + " of df"
+
+    vec_before = total_vectors_in_index(knowledge_base)
+
+    df = pd.DataFrame([{"id": doc.id, "text": doc.text, "metadata": doc.metadata}
+                       for doc in documents])
+    knowledge_base.upsert_dataframe(df)
+
+    chunks = chunker.chunk_documents(documents)
+    encoded_chunks = encoder.encode_documents(chunks)
+
+    vec_after = total_vectors_in_index(knowledge_base)
+
+    assert vec_after - vec_before == len(encoded_chunks)
+    assert_chunks_in_index(knowledge_base, encoded_chunks)
+
+
+def test_query(knowledge_base, encoded_chunks):
+    queries = [Query(text=encoded_chunks[0].text),
+               Query(text=encoded_chunks[1].text, top_k=2)]
+    query_results = knowledge_base.query(queries)
+
+    assert len(query_results) == 2
+
+    expected_top_k = [10, 2]
+    expected_first_results = [DocumentWithScore(id=chunk.id,
+                                                text=chunk.text,
+                                                metadata=chunk.metadata,
+                                                score=1.0)
+                              for chunk in encoded_chunks[:2]]
+    for i, q_res in enumerate(query_results):
+        assert queries[i].text == q_res.query
+        assert len(q_res.documents) == expected_top_k[i]
+        q_res.documents[0].score = round(q_res.documents[0].score, 6)
+        assert q_res.documents[0] == expected_first_results[i]
+
+
+def test_delete_documents(knowledge_base, encoded_chunks):
+    chunk_ids = [chunk.id for chunk in encoded_chunks[-4:]]
+    doc_ids = set(doc.document_id for doc in encoded_chunks[-4:])
+
+    fetch_result = knowledge_base._index.fetch(chunk_ids)
+    assert len(fetch_result["vectors"]) == len(chunk_ids)
+
+    assert_ids_in_index(knowledge_base, chunk_ids)
+
+    before_vector_cnt = total_vectors_in_index(
+        knowledge_base)
+
+    knowledge_base.delete(document_ids=list(doc_ids))
+
+    after_vector_cnt = total_vectors_in_index(knowledge_base)
+
+    assert before_vector_cnt - after_vector_cnt == len(chunk_ids)
+
+    assert_ids_not_in_index(knowledge_base, chunk_ids)
+
+
+def test_update_documents(encoder, documents, encoded_chunks, knowledge_base):
+    index_name = knowledge_base._index_name
+
+    # chunker/kb that produces less chunks per doc
+    chunker = StubChunker(num_chunks_per_doc=1)
+    kb = KnowledgeBase(index_name=index_name,
+                       encoder=encoder,
+                       chunker=chunker)
+    docs = documents[:2]
+    doc_ids = [doc.id for doc in docs]
+    chunk_ids = [chunk.id for chunk in encoded_chunks
+                 if chunk.document_id in doc_ids]
+
+    assert_ids_in_index(kb, chunk_ids)
+
+    kb.upsert(docs)
+
+    updated_chunks = chunker.chunk_documents(docs)
+    expected_chunks = [chunk.id for chunk in updated_chunks]
+    assert_ids_in_index(kb, expected_chunks)
+
+    unexpected_chunks = [c_id for c_id in chunk_ids
+                         if c_id not in expected_chunks]
+    assert len(unexpected_chunks) > 0, "bug in the test itself"
+    assert_ids_not_in_index(kb, unexpected_chunks)
+
+
+def test_delete_index(knowledge_base):
+    knowledge_base.delete_index()
+
+    assert knowledge_base._index_name not in pinecone.list_indexes()
+    assert knowledge_base._index is None
+    with pytest.raises(RuntimeError) as e:
+        knowledge_base.delete(["doc_0"])
+
+    assert "index was deleted." in str(e.value)